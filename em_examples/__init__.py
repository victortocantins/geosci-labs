from __future__ import print_function
from __future__ import absolute_import
from __future__ import unicode_literals
import sys

from . import Attenuation
from . import BiotSavart
from . import CondUtils
from . import DC_cylinder
from . import DCLayers
from . import DCsphere
from . import DC_Pseudosections
from . import DCIP_overburden_PseudoSection
from . import DCWidget_Overburden_2_5D
from . import DCWidgetPlate2_5D
from . import DCWidgetPlate_2D
from . import DCWidgetResLayer2_5D
from . import DCWidgetResLayer2D
from . import DipoleWidget1D
from . import DipoleWidgetFD
from . import DipoleWidgetTD
from . import EMcircuit
from . import FDEMDipolarfields
from . import FDEMPlanewave
from . import FDEM3loop
from . import FreqtoTime
from . import HarmonicVMDCylWidget
from . import InductionLoop
from . import InductionSphereFEM
from . import InductionSphereTEM
from . import Loop
from . import MT
from . import PlanewaveWidgetFD
from . import Reflection
from . import sphereElectrostatic_example
from . import TDEMHorizontalLoopCylWidget
from . import View
from . import VolumeWidget
from . import VolumeWidgetPlane
if sys.version_info[0] > 2:
    from . import MarineCSEM1D
from . import TDEMGroundedSource
from . import LinearInversion

<<<<<<< HEAD
__version__ = '0.0.25'
=======
from matplotlib import rcParams
rcParams['font.size'] = 16

__version__ = '0.0.24'
>>>>>>> 20fa1766
__author__ = 'GeoScixyz developers'
__license__ = 'MIT'
__copyright__ = 'Copyright 2017 GeoScixyz developers'<|MERGE_RESOLUTION|>--- conflicted
+++ resolved
@@ -42,14 +42,11 @@
 from . import TDEMGroundedSource
 from . import LinearInversion
 
-<<<<<<< HEAD
-__version__ = '0.0.25'
-=======
+
 from matplotlib import rcParams
 rcParams['font.size'] = 16
 
-__version__ = '0.0.24'
->>>>>>> 20fa1766
+__version__ = '0.0.25'
 __author__ = 'GeoScixyz developers'
 __license__ = 'MIT'
 __copyright__ = 'Copyright 2017 GeoScixyz developers'