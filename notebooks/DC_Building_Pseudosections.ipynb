--- conflicted
+++ resolved
@@ -2,11 +2,7 @@
  "cells": [
   {
    "cell_type": "code",
-<<<<<<< HEAD
-   "execution_count": 4,
-=======
-   "execution_count": null,
->>>>>>> 31dfa6b5
+   "execution_count": 1,
    "metadata": {},
    "outputs": [],
    "source": [
@@ -24,13 +20,7 @@
     "\n",
     "In the widget below the red dot marks the midpoint of the current dipole or the location of the A electrode location in a pole-dipole array while the green dots mark the midpoints of the potential dipoles or M electrode locations in a dipole-pole array. The blue dots then mark the location in the pseudo-section where the lines from Tx and Rx midpoints intersect and the data is plotted. By stepping through the Tx (current electrode pairs) using the slider you can see how the pseudo section is built up.\n",
     "\n",
-    "The figures shown below show how the points in a pseudo-section are plotted for pole-pole, pole-dipole, dipole-pole, and dipole-dipole arrays. The color coding of the dots match those shown in the widget.\n",
-    "<br />\n",
-    "<br />\n",
-    "\n",
-    "<img src=\"https://github.com/geoscixyz/em_apps/blob/master/images/PolePole.png?raw=true\" style=\"width: 60%; height: 60%\"> </img> \n",
-    "<center>Basic skematic for a uniformly spaced pole-pole array.\n",
-    "<br />\n",
+    "The figures shown below show how the points in a pseudo-section are plotted for pole-dipole, dipole-pole, and dipole-dipole arrays. The color coding of the dots match those shown in the widget.\n",
     "<br />\n",
     "<br />\n",
     "\n",
@@ -59,14 +49,13 @@
   },
   {
    "cell_type": "code",
-   "execution_count": null,
+   "execution_count": 2,
    "metadata": {},
-<<<<<<< HEAD
    "outputs": [
     {
      "data": {
       "application/vnd.jupyter.widget-view+json": {
-       "model_id": "57edbd26df694a46b2b6c8589be076c2",
+       "model_id": "8afbc796001b49c88c38511e1e6891c5",
        "version_major": 2,
        "version_minor": 0
       },
@@ -93,9 +82,6 @@
      "output_type": "display_data"
     }
    ],
-=======
-   "outputs": [],
->>>>>>> 31dfa6b5
    "source": [
     "out = MidpointPseudoSectionWidget()\n",
     "display(out)"
@@ -118,14 +104,13 @@
   },
   {
    "cell_type": "code",
-   "execution_count": null,
+   "execution_count": 3,
    "metadata": {},
-<<<<<<< HEAD
    "outputs": [
     {
      "data": {
       "application/vnd.jupyter.widget-view+json": {
-       "model_id": "5bc124f4496d466f9d2927b55cf4ad21",
+       "model_id": "edbbcc5fb4b0444a9ae6e4b777808ac4",
        "version_major": 2,
        "version_minor": 0
       },
@@ -152,9 +137,6 @@
      "output_type": "display_data"
     }
    ],
-=======
-   "outputs": [],
->>>>>>> 31dfa6b5
    "source": [
     "out = DC2DPseudoWidget()"
    ]
@@ -184,11 +166,7 @@
    "name": "python",
    "nbconvert_exporter": "python",
    "pygments_lexer": "ipython3",
-<<<<<<< HEAD
    "version": "3.6.4"
-=======
-   "version": "3.6.6"
->>>>>>> 31dfa6b5
   },
   "widgets": {
    "state": {
