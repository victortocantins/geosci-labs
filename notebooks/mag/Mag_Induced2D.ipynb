{
 "cells": [
  {
   "cell_type": "markdown",
   "metadata": {
    "extensions": {
     "jupyter_dashboards": {
      "version": 1,
      "views": {
       "grid_default": {
        "col": 0,
        "height": 11,
        "hidden": false,
        "row": 0,
        "width": 12
       },
       "report_default": {
        "hidden": false
       }
      }
     }
    }
   },
   "source": [
    "This is the <a href=\"https://jupyter.org/\">Jupyter Notebook</a>, an interactive coding and computation environment. For this lab, you do not have to write any code, you will only be running it. \n",
    "\n",
    "To use the notebook:\n",
    "- \"Shift + Enter\" runs the code within the cell (so does the forward arrow button near the top of the document)\n",
    "- You can alter variables and re-run cells\n",
    "- If you want to start with a clean slate, restart the Kernel either by going to the top, clicking on Kernel: Restart, or by \"esc + 00\" (if you do this, you will need to re-run the following block of code before running any other cells in the notebook) \n",
    "\n",
    "This notebook uses code adapted from \n",
    "\n",
    "SimPEG\n",
    "- Cockett, R., S. Kang, L.J. Heagy, A. Pidlisecky, D.W. Oldenburg (2015, in review), SimPEG: An open source framework for simulation and gradient based parameter estimation in geophysical applications. Computers and Geosciences"
   ]
  },
  {
   "cell_type": "code",
   "execution_count": null,
   "metadata": {
    "extensions": {
     "jupyter_dashboards": {
      "version": 1,
      "views": {
       "grid_default": {
        "col": 0,
        "height": 3,
        "hidden": true,
        "row": 11,
        "width": 12
       },
       "report_default": {
        "hidden": true
       }
      }
     }
    }
   },
   "outputs": [],
   "source": [
    "import numpy as np\n",
    "from geoscilabs.mag import Mag, Simulator\n",
    "from SimPEG.potential_fields import magnetics as mag\n",
    "from SimPEG import utils, data\n",
    "from discretize import TensorMesh"
   ]
  },
  {
   "cell_type": "markdown",
   "metadata": {
    "extensions": {
     "jupyter_dashboards": {
      "version": 1,
      "views": {
       "grid_default": {
        "col": 0,
        "height": 21,
        "hidden": false,
        "row": 22,
        "width": null
       },
       "report_default": {
        "hidden": false
       }
      }
     }
    }
   },
   "source": [
    "# How do we define direction of an earth magnetic field?\n",
    "\n",
    "Earth magnetic field is a vector. To define a vector we need to choose a coordinate system. We use right-handed system: \n",
    "- X (Easting), \n",
    "- Y (Northing), and \n",
    "- Z (Up). \n",
    "\n",
    "Here we consider an earth magnetic field ($\\vec{B_0}$), of which intensity is one. To define this unit vector, we use inclinatino and declination:\n",
    "- Declination: An angle from geographic North (Ng) (positive clockwise)\n",
    "- Inclination: Vertical angle from the N-E plane (positive down)\n",
    "\n",
    "<img src=\"https://github.com/geoscixyz/geosci-labs/raw/main/images/mag/earthfield.png?raw=true\" style=\"width: 60%; height: 60%\"> </img>"
   ]
  },
  {
   "cell_type": "markdown",
   "metadata": {
    "extensions": {
     "jupyter_dashboards": {
      "version": 1,
      "views": {
       "grid_default": {
        "col": 0,
        "height": 18,
        "hidden": false,
        "row": 43,
        "width": null
       },
       "report_default": {
        "hidden": false
       }
      }
     }
    }
   },
   "source": [
    "# What's data: total field anomaly\n",
    "\n",
    "We consider a typical form of magnetic data. To illustrate this we consider an suceptible object embedded in the earth. \n",
    "Based upon the earth magnetic field ($\\vec{B}_0$), this object will generate anomalous magnetic field ($\\vec{B}_A$). We define an unit vector $\\hat{B}_0$ for the earth field as \n",
    "$$ \\hat{B}_0 = \\frac{\\vec{B}_0}{|\\vec{B}_0|}$$ \n",
    "We measure both earth and anomalous magnetic field such that\n",
    "\n",
    "$$ \\vec{B} = \\vec{B}_0 + \\vec{B}_A$$\n",
    "\n",
    "Total field anomaly, $\\triangle \\vec{B}$ can be defined as\n",
    "\n",
    "$$  |\\triangle \\vec{B}| = |\\vec{B}|-|\\vec{B}_E| $$ \n",
    "\n",
    "If $|\\vec{B}|\\ll|\\vec{B}_E|$, then that is total field anomaly $\\triangle \\vec{B}$ is the projection of the anomalous field onto the direction of the earth field:\n",
    "\n",
    "$$ |\\triangle \\vec{B}| \\simeq \\vec{B}_A \\cdot \\hat{B}_0=|\\vec{B}_A|cos\\theta$$ \n",
    "\n",
    "<img src=\"https://github.com/geoscixyz/geosci-labs/raw/main/images/mag/totalfieldanomaly.png?raw=true\" style=\"width: 50%; height: 50%\">"
   ]
  },
  {
   "cell_type": "markdown",
   "metadata": {
    "extensions": {
     "jupyter_dashboards": {
      "version": 1,
      "views": {
       "grid_default": {
        "col": 0,
        "height": 11,
        "hidden": false,
        "row": 11,
        "width": 6
       },
       "report_default": {
        "hidden": false
       }
      }
     }
    }
   },
   "source": [
    "# Define a 3D prism\n",
    "Our model is a rectangular prism. Parameters to define this prism are given below:\n",
    "\n",
    "- dx: length in Easting (x) direction (meter)\n",
    "- dy: length in Northing (y) direction (meter)\n",
    "- dz: length in Depth (z) direction (meter) below the receiver\n",
    "- depth: top boundary of the prism (meter)\n",
    "- pinc: inclination of the prism (reference is a unit northing vector; degree)\n",
    "- pdec: declination of the prism (reference is a unit northing vector; degree)\n",
    "\n",
    "You can also change the height of the survey grid above the ground\n",
    "- rx_h: height of the grid (meter)\n",
    "\n",
    "*Green dots show a plane where we measure data.*"
   ]
  },
  {
   "cell_type": "code",
   "execution_count": null,
   "metadata": {
    "extensions": {
     "jupyter_dashboards": {
      "version": 1,
      "views": {
       "grid_default": {
        "col": 0,
        "height": 28,
        "hidden": false,
        "row": 61,
        "width": 6
       },
       "report_default": {
        "hidden": true
       }
      }
     }
    }
   },
   "outputs": [],
   "source": [
    "#Input parameters\n",
    "fileName = 'https://github.com/geoscixyz/geosci-labs/raw/main/assets/mag/data/DO27_TMI.dat'\n",
    "xyzd = np.genfromtxt(fileName, skip_header=3)\n",
    "B = np.r_[60308, 83.8, 25.4]\n",
    "survey, dobj = Mag.createMagSurvey(xyzd, B)\n",
    "# View the data and chose a profile\n",
    "param = Simulator.ViewMagSurvey2D(survey, dobj)\n",
    "param"
   ]
  },
  {
   "cell_type": "code",
   "execution_count": null,
   "metadata": {},
   "outputs": [],
   "source": [
    "# Define the parametric model interactively\n",
    "model = Simulator.ViewPrism(param.result)\n",
    "model"
   ]
  },
  {
   "cell_type": "markdown",
   "metadata": {
    "extensions": {
     "jupyter_dashboards": {
      "version": 1,
      "views": {
       "grid_default": {
        "col": 6,
        "height": 11,
        "hidden": false,
        "row": 11,
        "width": 6
       },
       "report_default": {
        "hidden": false
       }
      }
     }
    }
   },
   "source": [
    "# Magnetic applet\n",
    "Based on the prism that you made above, below Magnetic applet computes magnetic field at receiver locations, and provide both 2D map (left) and profile line (right). \n",
    "\n",
    "For the prism, you can alter:\n",
    "- sus: susceptibility of the prism\n",
    "\n",
    "Parameters for the earth field are:\n",
    "- Einc: inclination of the earth field (degree)\n",
    "- Edec: declination of the earth field (degree)\n",
    "- Bigrf: intensity of the earth field (nT)\n",
    "\n",
    "For data, you can view:\n",
    "- tf: total field anomaly,  \n",
    "- bx :x-component, \n",
    "- by :y-component, \n",
    "- bz :z-component\n",
    "\n",
    "You can simulate and view remanent magnetization effect with parameters:\n",
    "- irt: \"induced\", \"remanent\", or \"total\"\n",
    "- Q: Koenigsberger ratio ($\\frac{M_{rem}}{M_{ind}}$)\n",
    "- rinc: inclination of the remanent magnetization (degree)\n",
    "- rdec: declination of the remanent magnetization (degree)\n"
   ]
  },
  {
   "cell_type": "code",
   "execution_count": null,
   "metadata": {
    "extensions": {
     "jupyter_dashboards": {
      "version": 1,
      "views": {
       "grid_default": {
        "col": 6,
        "height": 28,
        "hidden": false,
        "row": 61,
        "width": 6
       },
       "report_default": {
        "hidden": true
       }
      }
     }
    },
    "scrolled": false
   },
   "outputs": [],
   "source": [
    "Simulator.PFSimulator(model, param)"
   ]
  },
  {
   "cell_type": "code",
   "execution_count": null,
   "metadata": {},
   "outputs": [],
   "source": []
  }
 ],
 "metadata": {
  "anaconda-cloud": {},
  "extensions": {
   "jupyter_dashboards": {
    "activeView": "report_default",
    "version": 1,
    "views": {
     "grid_default": {
      "cellMargin": 10,
      "defaultCellHeight": 20,
      "maxColumns": 12,
      "name": "grid",
      "type": "grid"
     },
     "report_default": {
      "name": "report",
      "type": "report"
     }
    }
   }
  },
  "kernelspec": {
   "display_name": "Python 3 (ipykernel)",
   "language": "python",
   "name": "python3"
  },
  "language_info": {
   "codemirror_mode": {
    "name": "ipython",
    "version": 3
   },
   "file_extension": ".py",
   "mimetype": "text/x-python",
   "name": "python",
   "nbconvert_exporter": "python",
   "pygments_lexer": "ipython3",
<<<<<<< HEAD
   "version": "3.8.8"
=======
   "version": "3.8.10"
>>>>>>> 41d06224
  },
  "widgets": {
   "state": {
    "2c77e5c891dd44069234331d87475ef2": {
     "views": [
      {
       "cell_index": 5
      }
     ]
    }
   },
   "version": "1.2.0"
  }
 },
 "nbformat": 4,
 "nbformat_minor": 1
}<|MERGE_RESOLUTION|>--- conflicted
+++ resolved
@@ -345,11 +345,7 @@
    "name": "python",
    "nbconvert_exporter": "python",
    "pygments_lexer": "ipython3",
-<<<<<<< HEAD
-   "version": "3.8.8"
-=======
    "version": "3.8.10"
->>>>>>> 41d06224
   },
   "widgets": {
    "state": {
