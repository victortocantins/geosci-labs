--- conflicted
+++ resolved
@@ -41,12 +41,7 @@
    "metadata": {},
    "outputs": [],
    "source": [
-<<<<<<< HEAD
-    "%pylab inline\n",
-    "from geoscilabs.seismic.NMOwidget import ViewWiggle, InteractClean, InteractNoisy, NMOstackthree\n",
-=======
     "from geoscilabs.seismic.NMOwidget import ViewWiggle, InteractClean, InteractNosiy, NMOstackthree\n",
->>>>>>> 41d06224
     "from SimPEG.utils import download\n",
     "\n",
     "# Define path to required data files\n",
@@ -233,11 +228,7 @@
    "name": "python",
    "nbconvert_exporter": "python",
    "pygments_lexer": "ipython3",
-<<<<<<< HEAD
-   "version": "3.8.8"
-=======
    "version": "3.8.10"
->>>>>>> 41d06224
   }
  },
  "nbformat": 4,
