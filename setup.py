--- conflicted
+++ resolved
@@ -31,11 +31,7 @@
 
 setup(
     name = 'em_examples',
-<<<<<<< HEAD
     version = '0.0.25',
-=======
-    version = '0.0.24',
->>>>>>> 20fa1766
     packages = find_packages(),
     install_requires = [
         'future',
