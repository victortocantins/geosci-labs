"""
        EMGeosci_DCR_3DFwr_Sphere_Example.py
        Script for the forward modeling of DC resistivity data over a synthetic
        two-sphere model. The user can define the parameters of the mesh
        and model, as well as the type of survey ('pdp' | 'dpdp')

        The program outputs a section through the model ("TwoSphere.png") as
        well as an animation for the current and charge density as a function
        of source location.

        Dependencies:
        JSAnimation
        SimPEG

        Created on Mon December 7th, 2015
        @author: dominiquef

"""


#%%
from SimPEG import *
import SimPEG.EM.Static as DC
import SimPEG.EM.Static.Utils as DCUtils
import pylab as plt
from pylab import get_current_fig_manager
import time
import re
import scipy.interpolate as interpolation
from matplotlib import animation
from JSAnimation import HTMLWriter

# Specify survey type
stype = 'pole-dipole'
dtype = 'appc'

# Survey parameters
a = 20 # Tx-Rx seperation
b = 10 # Dipole spacing
n = 1  # Number of Rx per Tx

# Model parameters (background, sphere1, sphere2)
sig = np.r_[1e-2,1e-1,1e-3]

# Centroid of spheres
loc = np.c_[[-100.,0.,-100.],[100.,0.,-100.]]

# Radius of spheres
radi = np.r_[50.,50.]

# Forward solver
slvr = 'BiCGStab' #'LU'

# Preconditioner
pcdr = 'Jacobi'#

# Inversion parameter
pct = 0.01
flr = 5e-5
chifact = 100
ref_mod = 1e-2

# DOI threshold
cutoff = 0.8

# number of padding cells
padc = 0

# Plotting param
xmin, xmax = -200, 200
zmin, zmax = -200, 0
vmin = -3.
vmax = -1.
depth = 200. # Maximum depth to plot
dx_in = 5

srvy_end = [(-200.  ,  0.), (200.  ,  0.)]
#%% SCRIPT STARTS HERE
# Create mesh
nx = int(np.abs(srvy_end[0][0] - srvy_end[1][0]) /dx_in)
ny = int( np.max(radi) /dx_in )
nz = int( np.abs( np.min(loc[2,:]) - np.max(radi) )  /dx_in )

# Create mesh
hxind = [(dx_in,13,-1.3), (dx_in, nx), (dx_in,13,1.3)]
hyind = [(dx_in,13,-1.3), (dx_in, ny), (dx_in,13,1.3)]
hzind = [(dx_in,13,-1.3),(dx_in, nz)]

mesh = Mesh.TensorMesh([hxind, hyind, hzind], 'CCN')

# Set background conductivity
model = np.ones(mesh.nC) * sig[0]

# First anomaly
ind = Utils.ModelBuilder.getIndicesSphere(loc[:,0],radi[0],mesh.gridCC)
model[ind] = sig[1]

# Second anomaly
ind = Utils.ModelBuilder.getIndicesSphere(loc[:,1],radi[1],mesh.gridCC)
model[ind] = sig[2]

#Set boundary conditions
mesh.setCellGradBC('neumann')

Div = mesh.faceDiv
Grad = mesh.cellGrad
Msig = Utils.sdiag(1./(mesh.aveF2CC.T*(1./model)))

A = Div*Msig*Grad

# Change one corner to deal with nullspace
A[0,0] = 1
A = sp.csc_matrix(A)

start_time = time.time()

if re.match(slvr,'BiCGStab'):
    # Create Jacobi Preconditioner
    if re.match(pcdr,'Jacobi'):
        dA = A.diagonal()
        P = sp.spdiags(1/dA,0,A.shape[0],A.shape[0])

        #LDinv = sp.linalg.splu(LD)

elif re.match(slvr,'LU'):
    # Factor A matrix
    Ainv = sp.linalg.splu(A)
    print("LU DECOMP--- %s seconds ---" % (time.time() - start_time))

<<<<<<< HEAD
# #%% Create survey
# # Display top section
# top = int(mesh.nCz)-1

# plt.figure()
# ax_prim = plt.subplot(1,1,1)
# dat1 = mesh.plotSlice(model, ind=top, normal='Z', grid=False, pcolorOpts={'alpha':0.5}, ax =ax_prim)
# #==============================================================================
# # plt.xlim([423200,423750])
# # plt.ylim([546350,546650])
# #==============================================================================
# plt.gca().set_aspect('equal', adjustable='box')

# plt.show()
# # cfm1=get_current_fig_manager().window
=======
#%% Create survey
# Display top section
top = int(mesh.nCz)-1

#plt.figure()
#ax_prim = plt.subplot(1,1,1)
#dat1 = mesh.plotSlice(model, ind=top, normal='Z', grid=False, pcolorOpts={'alpha':0.5}, ax =ax_prim)
#==============================================================================
# plt.xlim([423200,423750])
# plt.ylim([546350,546650])
#==============================================================================
#plt.gca().set_aspect('equal', adjustable='box')

#plt.show()
#cfm1=get_current_fig_manager().window
>>>>>>> cf9d530e

# # Keep creating sections until returns an empty ginput (press enter on figure)
# #while bool(gin)==True:

<<<<<<< HEAD
# # Bring back the plan view figure and pick points
# # cfm1.activateWindow()
# # plt.sca(ax_prim)
=======
# Bring back the plan view figure and pick points
#cfm1.activateWindow()
#plt.sca(ax_prim)
>>>>>>> cf9d530e

# # Takes two points from ginput and create survey

# #gin = plt.ginput(2, timeout = 0)

# # Add z coordinate to all survey... assume flat
nz = mesh.vectorNz
var = np.c_[np.asarray(srvy_end),np.ones(2).T*nz[-1]]

# Snap the endpoints to the grid. Easier to create 2D section.
indx = Utils.closestPoints(mesh, var )
endl = np.c_[mesh.gridCC[indx,0],mesh.gridCC[indx,1],np.ones(2).T*nz[-1]]

survey2D = DCUtils.gen_DCIPsurvey(endl, mesh, stype, a, b, n)
Tx = DCUtils.getSrc_locs(survey2D)
Rx = survey2D.srcList[0].rxList[0].locs

dl_len = np.sqrt( np.sum((endl[0,:] - endl[1,:])**2) )
dl_x = ( Tx[-1][0] - Tx[0][0] ) / dl_len
dl_y = ( Tx[-1][1] - Tx[0][1]  ) / dl_len
azm =  np.arctan(dl_y/dl_x)

#%% Create a 2D mesh along axis of Tx end points and keep z-discretization
dx = np.min( [ np.min(mesh.hx), np.min(mesh.hy), dx_in ])
ncx = np.ceil(dl_len/dx)+3
ncz = np.ceil( depth / dx )

padx = dx*np.power(1.4,range(1,padc))

# Creating padding cells
hx = np.r_[padx[::-1], np.ones(ncx)*dx , padx]
hz = np.r_[padx[::-1], np.ones(ncz)*dx]

# Create 2D mesh
x0 = srvy_end[0][0] - np.sum(padx) * np.cos(azm)
y0 = srvy_end[0][1] - np.sum(padx) * np.sin(azm)
mesh2d = Mesh.TensorMesh([hx, hz], x0=(x0,mesh.vectorNz[-1] - np.sum(hz) ))

#%% Create array of points for interpolating from 3D to 2D mesh
xx = x0 + (np.cumsum(mesh2d.hx) - mesh2d.hx/2) * np.cos(azm)
yy = y0 + (np.cumsum(mesh2d.hx) - mesh2d.hx/2) * np.sin(azm)
zz = mesh2d.vectorCCy

[XX,ZZ] = np.meshgrid(xx,zz)
[YY,ZZ] = np.meshgrid(yy,zz)

xyz2d = np.c_[mkvc(XX),mkvc(YY),mkvc(ZZ)]

F = interpolation.NearestNDInterpolator(mesh.gridCC,model)
m2D = np.reshape(F(xyz2d),[mesh2d.nCx,mesh2d.nCy]).T

#%% Plot a section through the spheres
fig, axs = plt.subplots(1,1, figsize = (6,4))

plt.tight_layout(pad=0.5)

im1 = axs.pcolormesh(mesh2d.vectorCCx,mesh2d.vectorCCy,np.log10(m2D))

# Add colorbar
cbar = fig.colorbar(im1, orientation="horizontal", ticks=np.linspace(vmin,vmax, 3), format="$10^{%.1f}$")
cbar.set_label("Conductivity S/m",size=10)


plt.ylim(zz[0],zz[-1]+3*dx)
plt.xlim(xx[0]-dx,xx[-1]+dx)
plt.gca().set_aspect('equal', adjustable='box')
x = np.linspace(xmin,xmax, 5)
axs.set_xticks(map(int, x))
axs.set_xticklabels(map(str, map(int, x)),size=12)
z = np.linspace(zmin,zmax, 5)
axs.set_yticks(map(int, z))
axs.set_yticklabels(map(str, map(int, z)),size=12)

circle1=plt.Circle((-98,-98),50,color='w',fill=False, lw=3)
circle2=plt.Circle((102,-98),50,color='k',fill=False, lw=3)
axs.add_artist(circle1)
axs.add_artist(circle2)

for ss in range(survey2D.nSrc):
    tx = survey2D.srcList[ss].loc
    axs.scatter(tx[0],tx[2],c='b',s=25)

tx = survey2D.srcList[1].loc
axs.scatter(tx[0],tx[2],c='r',s=50, marker='v')

fig.savefig('TwoSphere_model.png')
#%% Forward model data
fig, axs = plt.subplots(1,1, figsize = (6,5))

plt.tight_layout(pad=0.5)

#pos =  axs.get_position()
#axs.set_position([pos.x0 , pos.y0+0.2,  pos.width, pos.height])

#im1 = axs.pcolormesh([],[],[], alpha=0.75,extent = (xx[0],xx[-1],yy[-1],yy[0]),interpolation='nearest',vmin=-1e-2, vmax=1e-2)
#im2 = axs.pcolormesh([],[],[],alpha=0.2,extent = (xx[0],xx[-1],yy[-1],yy[0]),interpolation='nearest',cmap='gray')
#im1 = axs.pcolormesh(xx,zz,np.zeros((mesh2d.nCy,mesh2d.nCx)), alpha=0.75,vmin=-1e-2, vmax=1e-2)
im2 = axs.pcolormesh(xx,zz,np.zeros((mesh2d.nCy,mesh2d.nCx)),vmin=-1e-2, vmax=1e-2)
#pos =  axs.get_position()
#cb3 = fig.add_axes([pos.x0, pos.y0-0.05,  pos.width, pos.height*0.1])


im3 = axs.streamplot(xx, zz, np.zeros((mesh2d.nCy,mesh2d.nCx)), np.zeros((mesh2d.nCy,mesh2d.nCx)),color='k')
im4 = axs.scatter([],[], c='r', s=200)
im5 = axs.scatter([],[], c='r', s=200)

circle1=plt.Circle((-98,-98),45,color='w',fill=False, lw=3)
circle2=plt.Circle((102,-98),45,color='k',fill=False, lw=3)
axs.add_artist(circle1)
axs.add_artist(circle2)

#problem = DC.ProblemDC_CC(mesh)
tinf = np.squeeze(Rx[-1][-1,:3]) + np.array([dl_x,dl_y,0])*10*a
def animate(ii):


    removeStream()



    if not re.match(stype,'pole-dipole'):

        inds = Utils.closestPoints(mesh, np.asarray(Tx[ii]).T )
        RHS = mesh.getInterpolationMat(np.asarray(Tx[ii]).T, 'CC').T*( [-1,1] / mesh.vol[inds] )

    else:

        # Create an "inifinity" pole
        tx =  np.squeeze(Tx[ii])
        tinf = tx + np.array([dl_x,dl_y,0])*2*dl_len
        inds = Utils.closestPoints(mesh, np.c_[tx,tinf].T)
        RHS = mesh.getInterpolationMat(np.c_[tx,tinf].T, 'CC').T*( [-1,1] / mesh.vol[inds] )


    if re.match(slvr,'BiCGStab'):

        if re.match(pcdr,'Jacobi'):
            dA = A.diagonal()
            P = sp.spdiags(1/dA,0,A.shape[0],A.shape[0])

            # Iterative Solve
            Ainvb = sp.linalg.bicgstab(P*A,P*RHS, tol=1e-5)


        phi = mkvc(Ainvb[0])

    elif re.match(slvr,'LU'):
        #Direct Solve
        phi = Ainv.solve(RHS)


    j = -Msig*Grad*phi
    j_CC = mesh.aveF2CCV*j

    # Compute charge density solving div*grad*phi
    Q = -mesh.faceDiv*mesh.cellGrad*phi

    jx_CC = j_CC[0:mesh.nC]
    jy_CC = j_CC[(2*mesh.nC):]

    #%% Grab only the core for presentation
    F = interpolation.NearestNDInterpolator(mesh.gridCC,jx_CC)
    jx_CC_sub =  np.reshape(F(xyz2d),[mesh2d.nCx,mesh2d.nCy]).T

    F = interpolation.NearestNDInterpolator(mesh.gridCC,jy_CC)
    jy_CC_sub =  np.reshape(F(xyz2d),[mesh2d.nCx,mesh2d.nCy]).T

    F = interpolation.NearestNDInterpolator(mesh.gridCC,Q)
    Q_sub = np.reshape(F(xyz2d),[mesh2d.nCx,mesh2d.nCy]).T

    J_rho = np.sqrt(jx_CC_sub**2 + jy_CC_sub**2)
    lw = np.log10(J_rho/J_rho.min())


    global im2
    #axs.pcolormesh(mesh2d.vectorCCx,mesh2d.vectorCCy,np.log10(m2D), alpha=0.25, cmap = 'gray')
    im2 = axs.pcolormesh(mesh2d.vectorCCx,mesh2d.vectorCCy,Q_sub, alpha=0.75, clim=[-1e-4,1e-4], vmin=-1e-4,vmax = 1e-4, cmap = 'RdBu')

    # Add colorbar
#    pos =  axs.get_position()
#    cb3 = fig.add_axes([pos.x0, pos.y0+0.05,  pos.width, pos.height*0.05])
#    plt.colorbar(im2,orientation="horizontal",ticks=(np.linspace(-1e-4,1e-4,3)), cax = cb3, label='Charge Density')

    global im3
    im3 = axs.streamplot(xx, zz, jx_CC_sub/J_rho.max(), jy_CC_sub/J_rho.max(),color='k',density=0.5, linewidth = lw)

    global im4
    im4 = axs.scatter(Tx[ii][0],Tx[ii][2], c='b', s=100, marker='v' )

    global im5
    if stype == "dipole-dipole":
        im5 = axs.scatter(Tx[ii][3],Tx[ii][5], c='r', s=100, marker='v' )
    else:
        im5 = axs.scatter(Tx[ii][0],Tx[ii][2], c='r', s=100, marker='v' )

    plt.ylim(zz[0],zz[-1]+3*dx)
    plt.xlim(xx[0]-dx,xx[-1]+dx)
    axs.set_aspect('equal', adjustable='box')
    x = np.linspace(xmin,xmax, 5)
    axs.set_xticks(map(int, x))
    axs.set_xticklabels(map(str, map(int, x)),size=12)
    z = np.linspace(zmin,zmax, 5)
    axs.set_yticks(map(int, z))
    axs.set_yticklabels(map(str, map(int, z)),size=12)
    #axs.set_title("Conductivity (S/m) and Current")
    #plt.show()
    #im1.set_array(Q_sub)
    #im2.set_array(np.log10(model_sub.reshape(mesh2d.nCy,mesh2d.nCx)))
    #im2.set_array(mesh2d.vectorCCx, mesh2d.vectorCCy,jx_CC_sub.T,jy_CC_sub.T)

    #return [im1] + [im2]
#%% Create widget
def removeStream():
    #global im1
    #im1.remove()

    global im2
    im2.remove()
    global im3
    im3.lines.remove()
    axs.patches = []

    global im4
    im4.remove()

    global im5
    im5.remove()

#    fig.delaxes(cb2)
    plt.draw()
#def viewInv(msh,iteration):



#, linewidth=lw.T
#%%
#interact(viewInv,msh = mesh2d, iteration = IntSlider(min=0, max=len(txii)-1 ,step=1, value=0))
# set embed_frames=True to embed base64-encoded frames directly in the HTML
anim = animation.FuncAnimation(fig, animate,
                               frames=survey2D.nSrc, interval=500)
#survey2D.nSrc
anim.save('TwoSphere_Current_Anim.html', writer=HTMLWriter(embed_frames=True,fps=1))<|MERGE_RESOLUTION|>--- conflicted
+++ resolved
@@ -127,23 +127,6 @@
     Ainv = sp.linalg.splu(A)
     print("LU DECOMP--- %s seconds ---" % (time.time() - start_time))
 
-<<<<<<< HEAD
-# #%% Create survey
-# # Display top section
-# top = int(mesh.nCz)-1
-
-# plt.figure()
-# ax_prim = plt.subplot(1,1,1)
-# dat1 = mesh.plotSlice(model, ind=top, normal='Z', grid=False, pcolorOpts={'alpha':0.5}, ax =ax_prim)
-# #==============================================================================
-# # plt.xlim([423200,423750])
-# # plt.ylim([546350,546650])
-# #==============================================================================
-# plt.gca().set_aspect('equal', adjustable='box')
-
-# plt.show()
-# # cfm1=get_current_fig_manager().window
-=======
 #%% Create survey
 # Display top section
 top = int(mesh.nCz)-1
@@ -159,26 +142,19 @@
 
 #plt.show()
 #cfm1=get_current_fig_manager().window
->>>>>>> cf9d530e
-
-# # Keep creating sections until returns an empty ginput (press enter on figure)
-# #while bool(gin)==True:
-
-<<<<<<< HEAD
-# # Bring back the plan view figure and pick points
-# # cfm1.activateWindow()
-# # plt.sca(ax_prim)
-=======
+
+# Keep creating sections until returns an empty ginput (press enter on figure)
+#while bool(gin)==True:
+
 # Bring back the plan view figure and pick points
 #cfm1.activateWindow()
 #plt.sca(ax_prim)
->>>>>>> cf9d530e
-
-# # Takes two points from ginput and create survey
-
-# #gin = plt.ginput(2, timeout = 0)
-
-# # Add z coordinate to all survey... assume flat
+
+# Takes two points from ginput and create survey
+
+#gin = plt.ginput(2, timeout = 0)
+
+# Add z coordinate to all survey... assume flat
 nz = mesh.vectorNz
 var = np.c_[np.asarray(srvy_end),np.ones(2).T*nz[-1]]
 
