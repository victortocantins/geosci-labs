--- conflicted
+++ resolved
@@ -6,10 +6,5 @@
   - scipy
   - matplotlib
   - pip:
-<<<<<<< HEAD
     - git+git://github.com/simpeg/simpeg.git@Examples
-    - git+git://github.com/simpeg/simpegDC.git@Dom_Dev
-=======
-    - git+https://github.com/simpeg/simpeg.git@Examples
-    - git+https://github.com/simpeg/simpegDC.git@Dom_dev
->>>>>>> c81f2ac9
+    - git+git://github.com/simpeg/simpegDC.git@Dom_Dev