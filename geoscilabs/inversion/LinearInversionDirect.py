import numpy as np
from discretize import TensorMesh
from SimPEG import (
    maps,
    simulation,
    survey,
    data,
    data_misfit,
    directives,
    optimization,
    regularization,
    inverse_problem,
    inversion,
)
import matplotlib.pyplot as plt
import matplotlib.gridspec as gridspec

# from pymatsolver import Pardiso
import matplotlib
from ipywidgets import (
    interact,
    FloatSlider,
    ToggleButtons,
    IntSlider,
    FloatText,
    IntText,
    SelectMultiple,
    RadioButtons,
    VBox,
    HBox,
    Checkbox,
    interactive_output,
    Button,
    Layout
)
import warnings
warnings.filterwarnings("ignore")

class LinearInversionDirectApp(object):
    """docstring for LinearInversionApp"""

    # Parameters for sensitivity matrix, G
    N = None
    M = None
    j_start = None
    j_end = None
    p = None
    q = None
    seed = None

    # Parameters for Model
    m = None
    m_background = None
    m1 = None
    m2 = None
    m1_center = None
    dm1 = None
    m2_center = None
    dm2 = None
    sigma = None
    m_min = None
    m_max = None

    data_vec = None
    save = None
    return_axis = False

    def __init__(self):
        super(LinearInversionDirectApp, self).__init__()

    @property
    def G(self):
        return self._G

    @property
    def p_values(self):
        return self._p_values

    @property
    def q_values(self):
        return self._q_values

    @property
    def mesh_prop(self):
        return self._mesh_prop

    def set_G(self, N=20, M=100, pmin=-0.25, pmax=-15, qmin=0.25, qmax=15):
        """
        Parameters
        ----------
        N: # of data
        M: # of model parameters
        ...

        """
        self.N = N
        self.M = M
        self._mesh_prop = TensorMesh([M])
        p_values = np.linspace(pmin, pmax, N)
        q_values = np.linspace(qmin, qmax, N)
        self._G = np.zeros((N, self.mesh_prop.nC), dtype=float, order="C")

        def g(k):
            return np.exp(p_values[k] * self.mesh_prop.vectorCCx) * np.cos(
                2*np.pi * q_values[k] * self.mesh_prop.vectorCCx
            )

        for i in range(N):
            self._G[i, :] = g(i) * self.mesh_prop.hx
        self._p_values = p_values
        self._q_values = q_values

    def plot_G(
        self,
        N=20,
        M=100,
        pmin=-0.25,
        pmax=1,
        qmin=0.25,
        qmax=1,
        scale="log",
        fixed=False,
        ymin=-0.001,
        ymax=0.011,
    ):
        self.set_G(N=N, M=M, pmin=pmin, pmax=pmax, qmin=qmin, qmax=qmax)

        _, s, _ = np.linalg.svd(self.G, full_matrices=False)

        matplotlib.rcParams["font.size"] = 14

        plt.figure(figsize=(10, 4))

        gs1 = gridspec.GridSpec(1, 4)
        ax1 = plt.subplot(gs1[0, :3])
        ax2 = plt.subplot(gs1[0, 3:])

        ax1.plot(self.mesh_prop.vectorCCx, self.G.T)
        if fixed:
            ax1.set_ylim(ymin, ymax)
        ax1.set_xlabel("x")
        ax1.set_ylabel("g(x)")

        ax2.plot(np.arange(self.N) + 1, s, "ro")
        ax2.set_xlabel("")
        ax2.set_title("singular values", fontsize=12)
        ax2.set_xscale(scale)
        ax2.set_yscale(scale)
        ax2.xaxis.set_major_locator(plt.NullLocator())
        ax2.xaxis.set_minor_locator(plt.NullLocator())
        ax2.xaxis.set_major_formatter(plt.NullFormatter())
        ax2.xaxis.set_minor_formatter(plt.NullFormatter())

        plt.tight_layout()
        # plt.show()
        if self.return_axis:
            return [ax1, ax2]

    def set_model(
        self,
        m_background=0.0,
        m1=1.0,
        m2=-1.0,
        m1_center=0.2,
        dm1=0.2,
        m2_center=0.5,
        sigma_2=1.0,
    ):
        m = np.zeros(self.mesh_prop.nC) + m_background
        m1_inds = np.logical_and(
            self.mesh_prop.vectorCCx > m1_center - dm1 / 2.0,
            self.mesh_prop.vectorCCx < m1_center + dm1 / 2.0,
        )
        m[m1_inds] = m1 + m_background

        def gaussian(x, x0, sigma):
            return np.exp(-np.power((x - x0) / sigma, 2.0) / 2.0)

        m += gaussian(self.mesh_prop.vectorCCx, m2_center, sigma_2) * m2
        self.m = m
        return m

    def plot_model_only(
        self,
        m_background=0.0,
        m1=1.0,
        m1_center=0.2,
        dm1=0.2,
        m2=-1.0,
        m2_center=0.5,
        sigma_2=1.0,
        M=100
        ):

        self.M = M
        self._mesh_prop = TensorMesh([self.M])
        m = self.set_model(
            m_background=m_background,
            m1=m1,
            m2=m2,
            m1_center=m1_center,
            dm1=dm1,
            m2_center=m2_center,
            sigma_2=sigma_2,
        )

        fig = plt.figure()
        ax  = plt.subplot(111)
        ax.plot(self.mesh_prop.vectorCCx, m)
        ax.set_ylim([-2.5, 2.5])
        ax.set_title("Model")
        ax.set_xlabel("x")
        ax.set_ylabel("m(x)")
        if self.return_axis:
            return ax

    def plot_data_only(
        self,
        add_noise=True,
        percentage=10,
        floor=1e-1,
    ):
        np.random.seed(1)

        m = self.m
        fig, ax = plt.subplots(1,1)
        if add_noise:
            survey_obj, simulation_obj = self.get_problem_survey()
            d = simulation_obj.dpred(m)
            noise = (
                abs(d) * percentage * 0.01 * np.random.randn(self.N)
                + np.random.randn(self.N) * floor
            )
        else:
            survey_obj, simulation_obj = self.get_problem_survey()
            d = simulation_obj.dpred(m)
            noise = np.zeros(self.N, float)

        d += noise
        self.data_vec = d.copy()
        self.m = m.copy()
        self.uncertainty = abs(self.data_vec) * percentage * 0.01 + floor
        self.percentage = percentage
        self.floor = floor

        if add_noise:
            # this is just for visualization of uncertainty
            ax.errorbar(
                x=np.arange(self.N),
                y=self.data_vec,
                yerr=self.uncertainty,
                color="k",
                lw=1,
            )
            ax.plot(np.arange(self.N), self.data_vec, "ko")
        else:
            ax.plot(np.arange(self.N), self.data_vec, "ko-")
        ax.set_ylabel("$d_j$")
        ax.set_title("Data")
        ax.set_xlabel("$j$")

        if self.return_axis:
            return ax

    def plot_model(
        self,
        m_background=0.0,
        m1=1.0,
        m1_center=0.2,
        dm1=0.2,
        m2=-1.0,
        m2_center=0.5,
        sigma_2=1.0,
        add_noise=True,
        percentage=10,
        floor=1e-1,
        pmin=-0.25,
        pmax=1,
        qmin=0.25,
        qmax=1,
        show_model=True,
        show_kernel=True,
        show_data=True,
    ):

        m = self.set_model(
            m_background=m_background,
            m1=m1,
            m2=m2,
            m1_center=m1_center,
            dm1=dm1,
            m2_center=m2_center,
            sigma_2=sigma_2,
        )
        self.set_G(N=self.N, M=self.M, pmin=pmin, pmax=pmax, qmin=qmin, qmax=qmax)
        np.random.seed(1)

        if add_noise:
            survey_obj, simulation_obj = self.get_problem_survey()
            d = simulation_obj.dpred(m)
            noise = (
                abs(d) * percentage * 0.01 * np.random.randn(self.N)
                + np.random.randn(self.N) * floor
            )
        else:
            survey_obj, simulation_obj = self.get_problem_survey()
            d = simulation_obj.dpred(m)
            noise = np.zeros(self.N, float)

        d += noise
        self.data_vec = d.copy()
        self.m = m.copy()
        self.uncertainty = abs(self.data_vec) * percentage * 0.01 + floor
        self.percentage = percentage
        self.floor = floor
        option_bools = [show_model, show_model, show_data]

        fig, axes = plt.subplots(1, 3, figsize=(12 * 1.2, 3 * 1.2))
        ax1, ax2, ax3 = axes

        if show_model:
<<<<<<< HEAD
                ax1.plot(self.mesh_prop.vectorCCx, m)
                ax1.set_ylim([-2.5, 2.5])
                ax1.set_title("Model")
                ax1.set_xlabel("x")
                ax1.set_ylabel("m(x)")
=======
            ax1.plot(self.mesh_prop.vectorCCx, m)
            ax1.set_ylim([-2.5, 2.5])
            ax1.set_title("Model")
            ax1.set_xlabel("x")
            ax1.set_ylabel("m(x)")
>>>>>>> 02a0aba3

        if show_kernel:
            ax2.plot(self.mesh_prop.vectorCCx, self.G.T)
            ax2.set_title("Rows of matrix G")
            ax2.set_xlabel("x")
            ax2.set_ylabel("g(x)")

        if show_data:
            if add_noise:
                # this is just for visualization of uncertainty
                ax3.errorbar(
                    x=np.arange(self.N),
                    y=self.data_vec,
                    yerr=self.uncertainty,
                    color="k",
                    lw=1,
                )
                ax3.plot(np.arange(self.N), self.data_vec, "ko")
            else:
                ax3.plot(np.arange(self.N), self.data_vec, "ko-")
            ax3.set_ylabel("$d_j$")
            ax3.set_title("Data")
            ax3.set_xlabel("$k_j$")

        option_bools = [show_model, show_kernel, show_data]
        for i, ax in enumerate(axes):
            if not option_bools[i]:
                ax.axis("off")

        plt.tight_layout()

        if self.return_axis:
            return axes

    def get_problem_survey(self):
        survey_obj = survey.LinearSurvey()
        simulation_obj = simulation.LinearSimulation(
            survey=survey_obj,
            mesh=self.mesh_prop,
            model_map=maps.IdentityMap(),
            G=self.G,
        )
        return survey_obj, simulation_obj

    def run_inversion_direct(
        self,
        m0=0.0,
        mref=0.0,
        percentage=5,
        floor=0.1,
        chi_fact=1.0,
        beta_min=1e-4,
        beta_max=1e0,
        n_beta=31,
        alpha_s=1.0,
        alpha_x=1.0,
    ):

        self.uncertainty = percentage * abs(self.data_vec) * 0.01 + floor

        survey_obj, simulation_obj = self.get_problem_survey()
        data_obj = data.Data(
            survey_obj, dobs=self.data_vec, noise_floor=self.uncertainty
        )
        dmis = data_misfit.L2DataMisfit(simulation=simulation_obj, data=data_obj)

        m0 = np.ones(self.M) * m0
        mref = np.ones(self.M) * mref
        reg = regularization.Tikhonov(
            self.mesh_prop, alpha_s=alpha_s, alpha_x=alpha_x, mref=mref
        )

        betas = np.logspace(np.log10(beta_min), np.log10(beta_max), n_beta)[::-1]

        phi_d = np.zeros(n_beta, dtype=float)
        phi_m = np.zeros(n_beta, dtype=float)
        models = []
        preds = []

        G = dmis.W.dot(self.G)

        for ii, beta in enumerate(betas):
            A = G.T.dot(G) + beta * reg.deriv2(m0)
            b = -(dmis.deriv(m0) + beta * reg.deriv(m0))
            m = np.linalg.solve(A, b)
            phi_d[ii] = dmis(m) * 2.0
            phi_m[ii] = reg(m) * 2.0
            models.append(m)
            preds.append(simulation_obj.dpred(m))

        return phi_d, phi_m, models, preds, betas

    def plot_inversion(
        self,
        mode=True,
        mref=0.0,
        percentage=5,
        floor=0.1,
        chifact=1,
        data_option="obs/pred",
        beta_min=1e-4,
        beta_max=1e0,
        n_beta=31,
        alpha_s=1.0,
        alpha_x=1.0,
        option="model",
        i_beta=1,
        scale="log",
    ):
        m0 = 0.0
        if mode == "Run":
            (
                self.phi_d,
                self.phi_m,
                self.model,
                self.pred,
                self.betas,
            ) = self.run_inversion_direct(
                m0=m0,
                mref=mref,
                percentage=percentage,
                floor=floor,
                beta_min=beta_min,
                beta_max=beta_max,
                n_beta=n_beta,
                alpha_s=alpha_s,
                alpha_x=alpha_x,
            )
        nD = self.data_vec.size
        i_target = np.argmin(abs(self.phi_d - nD * chifact))

        if i_beta > n_beta - 1:
            print(
                (">> Warning: input i_beta (%i) is greater than n_beta (%i)")
                % (i_beta, n_beta - 1)
            )
            i_beta = n_beta - 1

        fig, axes = plt.subplots(1, 3, figsize=(14 * 1.2, 3 * 1.2))
        axes[0].plot(self.mesh_prop.vectorCCx, self.m)
        if mode == "Run":
            axes[0].plot(self.mesh_prop.vectorCCx, self.model[i_target])
        axes[0].set_ylim([-2.5, 2.5])
        if data_option == "obs/pred":
            axes[1].plot(np.arange(self.N), self.data_vec, "ko")
            if mode == "Run":
                axes[1].plot(np.arange(self.N), self.pred[i_target], "bx")
            axes[1].legend(("Observed", "Predicted"))
            axes[1].set_title("Data")
            axes[1].set_xlabel("$k_j$")
            axes[1].set_ylabel("$d_j$")
        else:
            if mode == "Run":
                misfit = (self.pred[i_target] - self.data_vec) / self.uncertainty
            else:
                misfit = (self.pred[i_beta] - self.data_vec) / self.uncertainty

            axes[1].plot(np.arange(self.N), misfit, "ko")
            axes[1].set_title("Normalized misfit")
            axes[1].set_xlabel("$k_j$")
            axes[1].set_ylabel("$\epsilon_j$")
            axes[1].set_ylim(-3, 3)
            axes[1].set_yticks([-2, -1, 0, 1, 2])
            xlim = axes[1].get_xlim()
            axes[1].plot(xlim, [-1, -1], "k--", lw=1, alpha=0.5)
            axes[1].plot(xlim, [1, 1], "k--", lw=1, alpha=0.5)
            axes[1].set_xlim(xlim)
        axes[0].legend(("True", "Pred"))
        axes[0].set_title("Model")
        axes[0].set_xlabel("x")
        axes[0].set_ylabel("m(x)")

        if option == "misfit":
            if mode == "Explore":
                axes[0].plot(self.mesh_prop.vectorCCx, self.model[i_beta])
                if data_option == "obs/pred":
                    axes[1].plot(np.arange(self.N), self.pred[i_beta], "bx")
                    axes[1].legend(("Observed", "Predicted"))
                axes[2].plot(self.betas[i_beta], self.phi_d[i_beta], "go", ms=10)

            ax_1 = axes[2].twinx()
            axes[2].loglog(self.betas, self.phi_d, "k-", lw=2)
            axes[2].plot(self.betas[i_target], self.phi_d[i_target], "k*", ms=10)
            ax_1.plot(self.betas, self.phi_m, "r", lw=2)
            axes[2].set_xlabel("Beta")
            axes[2].set_ylabel("$\phi_d$")
            ax_1.set_ylabel("$\phi_m$", color="r")
            for tl in ax_1.get_yticklabels():
                tl.set_color("r")

            xmin, xmax = beta_max, beta_min
        elif option == "tikhonov":
            if mode == "Explore":
                axes[0].plot(self.mesh_prop.vectorCCx, self.model[i_beta])
                if data_option == "obs/pred":
                    axes[1].plot(np.arange(self.N), self.pred[i_beta], "bx")
                    axes[1].legend(("Observed", "Predicted"))
                axes[0].legend(("True", "Pred"))
                axes[2].plot(self.phi_m[i_beta], self.phi_d[i_beta], "go", ms=10)

            axes[2].plot(self.phi_m, self.phi_d, "k-", lw=2)
            axes[2].plot(self.phi_m[i_target], self.phi_d[i_target], "k*", ms=10)
            xmin, xmax = np.hstack(self.phi_m).min(), np.hstack(self.phi_m).max()

            axes[2].set_xlabel("$\phi_m$", fontsize=14)
            axes[2].set_ylabel("$\phi_d$", fontsize=14)
            # axes[2].set_title("Tikhonov curve")
        if scale == "log":
            axes[2].set_yscale("log")
            axes[2].set_xscale("log")
        else:
            axes[2].set_yscale("linear")
            axes[2].set_xscale("linear")
        axes[2].plot((xmin, xmax), (nD * chifact, nD * chifact), "k--")
        axes[2].set_xlim(xmin, xmax)
        if mode == "Run":
            title = ("$\phi_d^{\\ast}$=%.1e, $\phi_m$=%.1e, $\\beta$=%.1e") % (
                self.phi_d[i_target],
                self.phi_m[i_target],
                self.betas[i_target],
            )
        elif mode == "Explore":
            title = ("$\phi_d$=%.1e, $\phi_m$=%.1e, $\\beta$=%.1e") % (
                self.phi_d[i_beta],
                self.phi_m[i_beta],
                self.betas[i_beta],
            )
        axes[2].set_title(title, fontsize=14)
        plt.tight_layout()
        if self.return_axis:
            return axes


    def interact_plot_model(self):
        Q = interact(
            self.plot_model_only,
            m_background=FloatSlider(
                min=-2,
                max=2,
                step=0.05,
                value=0.0,
                continuous_update=False,
                description="m$_{background}$",
            ),
            m1=FloatSlider(
                min=-2,
                max=2,
                step=0.05,
                value=1.0,
                continuous_update=False,
                description="m1",
            ),
            m2=FloatSlider(
                min=-2,
                max=2,
                step=0.05,
                value=2.0,
                continuous_update=False,
                description="m2",
            ),
            m1_center=FloatSlider(
                min=-2,
                max=2,
                step=0.05,
                value=0.2,
                continuous_update=False,
                description="m1$_{center}$",
            ),
            dm1=FloatSlider(
                min=0,
                max=0.5,
                step=0.05,
                value=0.2,
                continuous_update=False,
                description="m1$_{width}$",
            ),
            m2_center=FloatSlider(
                min=-2,
                max=2,
                step=0.05,
                value=0.75,
                continuous_update=False,
                description="m2$_{center}$",
            ),
            sigma_2=FloatSlider(
                min=0.01,
                max=0.1,
                step=0.01,
                value=0.07,
                continuous_update=False,
                description="m2$_{sigma}$",
            ),
            M=IntSlider(min=1, max=100, step=1, value=100, continuous_update=False),
        )
        return Q

    def interact_plot_G(self):
        Q = interact(
            self.plot_G,
            N=IntSlider(min=1, max=100, step=1, value=20, continuous_update=False),
            M=IntSlider(min=1, max=100, step=1, value=100, continuous_update=False),
            pmin=FloatText(-0.25),
            pmax=FloatText(-5),
            qmin=FloatText(0.25),
            qmax=FloatText(5),
            scale=ToggleButtons(options=["linear", "log"], value="log"),
            fixed=False,
            ymin=FloatText(value=-0.005),
            ymax=FloatText(value=0.011),
        )
        return Q

    def interact_plot_data(self):
        Q = interact(
            self.plot_data_only,
            percentage=FloatText(value=10, description="percentage"),
            floor=FloatText(value=0, description="floor"),
            add_noise=Checkbox(value=False, description="add_noise"),
        )
        return Q

    def interact_plot_all_three_together(self, kwargs):

        m_background=FloatSlider(
            min=-2,
            max=2,
            step=0.05,
            value=kwargs['m_background'],
            continuous_update=False,
            description="m$_{background}$",
        )
        m1=FloatSlider(
            min=-2,
            max=2,
            step=0.05,
            value=kwargs['m1'],
            continuous_update=False,
            description="m1",
        )
        m2=FloatSlider(
            min=-2,
            max=2,
            step=0.05,
            value=kwargs['m2'],
            continuous_update=False,
            description="m2",
        )
        m1_center=FloatSlider(
            min=-2,
            max=2,
            step=0.05,
            value=kwargs['m1_center'],
            continuous_update=False,
            description="m1$_{center}$",
        )
        dm1=FloatSlider(
            min=0,
            max=0.5,
            step=0.05,
            value=kwargs['dm1'],
            continuous_update=False,
            description="m1$_{width}$",
        )
        m2_center=FloatSlider(
            min=-2,
            max=2,
            step=0.05,
            value=kwargs['m2_center'],
            continuous_update=False,
            description="m2$_{center}$",
        )
        sigma_2=FloatSlider(
            min=0.01,
            max=0.1,
            step=0.01,
            value=kwargs['sigma_2'],
            continuous_update=False,
            description="m2$_{sigma}$",
        )
        pmin=FloatText(kwargs['pmin'], description="pmin")
        pmax=FloatText(kwargs['pmax'], description="pmax")
        qmin=FloatText(kwargs['qmin'], description="qmin")
        qmax=FloatText(kwargs['qmax'], description="qmin")
        show_model = Checkbox(value=True, description="")
        show_kernel = Checkbox(value=True)
        show_data = Checkbox(value=True)
        percentage=FloatText(value=kwargs['percentage'], description="percentage")
        floor=FloatText(value=kwargs['floor'], description="floor")
        add_noise=Checkbox(value=kwargs['add_noise'], description="add_noise")

        out = interactive_output(
            self.plot_model,
            {
                "m_background": m_background,
                "m1": m1,
                "m1_center": m1_center,
                "dm1": dm1,
                "m2": m2,
                "m2_center": m2_center,
                "sigma_2": sigma_2,
                "show_model": show_model,
                "show_data": show_data,
                "show_kernel": show_kernel,
                "add_noise": add_noise,
                "percentage": percentage,
                "floor": floor,
                "pmin": pmin,
                "pmax": pmax,
                "qmin": qmin,
                "qmax": qmax,
            },
        )
        a = Button(description='Model',
                   layout=Layout(width='50%', height='30px'))
        b = Button(description='Sensitivity',
                   layout=Layout(width='50%', height='30px'))
        c = Button(description='Noise',
                   layout=Layout(width='50%', height='30px'))
        d = Button(description='Plotting options',
                   layout=Layout(width='100%', height='30px'))

        return VBox(
                [
                    HBox([a, b, c]),
                    HBox(
                            [
                                VBox([m_background, m1, m1_center, dm1, m2, m2_center, sigma_2, show_model]),
                                VBox([pmin, pmax, qmin, qmax, show_kernel]),
                                VBox([add_noise, percentage, floor, show_data])
                            ]
                        ),
                    HBox([out])
                ]
            )

    def interact_plot_inversion(self, n_beta=81):
        interact(
            self.plot_inversion,
            mode=RadioButtons(
                description="mode", options=["Run", "Explore"], value="Run"
            ),
            mref=FloatSlider(
                min=-2, max=2, step=0.05, value=0.0, continuous_update=False
            ),
            percentage=FloatText(value=self.percentage),
            floor=FloatText(value=self.floor),
            beta_min=FloatText(value=1e-3),
            beta_max=FloatText(value=1e5),
            n_beta=IntText(value=n_beta, min=10, max=100),
            alpha_s=FloatText(value=1.0),
            alpha_x=FloatText(value=0),
            option=ToggleButtons(options=["misfit", "tikhonov"], value="tikhonov"),
            data_option=ToggleButtons(
                options=["obs/pred", "misfit"], value="obs/pred", description="data"
            ),
            scale=ToggleButtons(options=["linear", "log"], value="log"),
            i_beta=IntSlider(
                min=0, max=n_beta - 1, step=1, value=0, continuous_update=False
            ),
            chifact=FloatText(value=1.0),
        )<|MERGE_RESOLUTION|>--- conflicted
+++ resolved
@@ -319,19 +319,11 @@
         ax1, ax2, ax3 = axes
 
         if show_model:
-<<<<<<< HEAD
-                ax1.plot(self.mesh_prop.vectorCCx, m)
-                ax1.set_ylim([-2.5, 2.5])
-                ax1.set_title("Model")
-                ax1.set_xlabel("x")
-                ax1.set_ylabel("m(x)")
-=======
             ax1.plot(self.mesh_prop.vectorCCx, m)
             ax1.set_ylim([-2.5, 2.5])
             ax1.set_title("Model")
             ax1.set_xlabel("x")
             ax1.set_ylabel("m(x)")
->>>>>>> 02a0aba3
 
         if show_kernel:
             ax2.plot(self.mesh_prop.vectorCCx, self.G.T)
