--- conflicted
+++ resolved
@@ -100,11 +100,7 @@
 
         def g(k):
             return np.exp(p_values[k] * self.mesh_prop.vectorCCx) * np.cos(
-<<<<<<< HEAD
-                2 * np.pi * q_values[k] * self.mesh_prop.vectorCCx
-=======
                 2*np.pi * q_values[k] * self.mesh_prop.vectorCCx
->>>>>>> 257fc8d7
             )
 
         for i in range(N):
@@ -174,10 +170,7 @@
             self.mesh_prop.vectorCCx < m1_center + dm1 / 2.0,
         )
         m[m1_inds] = m1 + m_background
-<<<<<<< HEAD
-=======
-
->>>>>>> 257fc8d7
+
         def gaussian(x, x0, sigma):
             return np.exp(-np.power((x - x0) / sigma, 2.0) / 2.0)
 
